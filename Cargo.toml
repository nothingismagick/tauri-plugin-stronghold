[package]
name = "tauri-plugin-stronghold"
version = "0.1.0"
authors = [ "Tauri Programme within The Commons Conservancy" ]
license = "Apache-2.0 OR MIT"
description = "A Tauri plugin for easily interfacing with IOTA Stronghold"
edition = "2018"
exclude = ["/examples", "/webview-dist", "/webview-src", "node_modules"]

[dependencies]
<<<<<<< HEAD
tauri = "1.0.0-beta.5"
=======
tauri = "1.0.0-beta.4"
>>>>>>> b0a5d166
thiserror = "1.0"
iota_stronghold = { version = "0.4.1", features = ["communication"] }
stronghold_engine = "0.4"
iota-crypto = { version = "0.5.0", features = ["hmac", "sha", "pbkdf", "slip10"] }
riker = { version = "0.4" }
once_cell = "1.5"
serde = "1.0"
serde_json = "1.0"
async-std = { version = "1.9", features = ["attributes"] }
slog = "2.7"
hex = "0.4"
zeroize = { version = "1.2", features = ["zeroize_derive"] }

[dev-dependencies]
rand = "0.8"
rusty-fork = "0.3"<|MERGE_RESOLUTION|>--- conflicted
+++ resolved
@@ -8,11 +8,7 @@
 exclude = ["/examples", "/webview-dist", "/webview-src", "node_modules"]
 
 [dependencies]
-<<<<<<< HEAD
 tauri = "1.0.0-beta.5"
-=======
-tauri = "1.0.0-beta.4"
->>>>>>> b0a5d166
 thiserror = "1.0"
 iota_stronghold = { version = "0.4.1", features = ["communication"] }
 stronghold_engine = "0.4"
